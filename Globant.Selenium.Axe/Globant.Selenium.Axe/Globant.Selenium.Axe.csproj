﻿<Project Sdk="Microsoft.NET.Sdk">

  <PropertyGroup>
<<<<<<< HEAD
    <TargetFrameworks>net471;netstandard2.0</TargetFrameworks>
    <Authors>Globant,jdmesalosada,javnov</Authors>
    <Description>Tools for using aXe for web accessibility testing with C# and Selenium</Description>
    <PackageProjectUrl>https://github.com/javnov/axe-selenium-csharp</PackageProjectUrl>
    <RepositoryUrl>https://github.com/javnov/axe-selenium-csharp</RepositoryUrl>
    <GeneratePackageOnBuild>true</GeneratePackageOnBuild>
    <Copyright>Copyright 2019</Copyright>
    <Company>Globant</Company>
    <PackageTags>Globant selenium axe ada webdriver</PackageTags>
    <PackageLicenseExpression>MIT</PackageLicenseExpression>
    <RepositoryType>git</RepositoryType>
    <AssemblyVersion>1.1.0.0</AssemblyVersion>
    <Version>$(AssemblyVersion)</Version>
=======
    <Configuration Condition=" '$(Configuration)' == '' ">Debug</Configuration>
    <Platform Condition=" '$(Platform)' == '' ">AnyCPU</Platform>
    <ProjectGuid>{E16C1098-53D9-4BEC-8DA3-10B67C33EC6A}</ProjectGuid>
    <OutputType>Library</OutputType>
    <AppDesignerFolder>Properties</AppDesignerFolder>
    <RootNamespace>Globant.Selenium.Axe</RootNamespace>
    <AssemblyName>Globant.Selenium.Axe</AssemblyName>
    <TargetFrameworkVersion>v4.5</TargetFrameworkVersion>
    <FileAlignment>512</FileAlignment>
    <TargetFrameworkProfile />
    <NuGetPackageImportStamp>
    </NuGetPackageImportStamp>
    <SccProjectName>SAK</SccProjectName>
    <SccLocalPath>SAK</SccLocalPath>
    <SccAuxPath>SAK</SccAuxPath>
    <SccProvider>SAK</SccProvider>
  </PropertyGroup>
  <PropertyGroup Condition=" '$(Configuration)|$(Platform)' == 'Debug|AnyCPU' ">
    <DebugSymbols>true</DebugSymbols>
    <DebugType>full</DebugType>
    <Optimize>false</Optimize>
    <OutputPath>bin\Debug\</OutputPath>
    <DefineConstants>DEBUG;TRACE</DefineConstants>
    <ErrorReport>prompt</ErrorReport>
    <WarningLevel>4</WarningLevel>
  </PropertyGroup>
  <PropertyGroup Condition=" '$(Configuration)|$(Platform)' == 'Release|AnyCPU' ">
    <DebugType>pdbonly</DebugType>
    <Optimize>true</Optimize>
    <OutputPath>bin\Release\</OutputPath>
    <DefineConstants>TRACE</DefineConstants>
    <ErrorReport>prompt</ErrorReport>
    <WarningLevel>4</WarningLevel>
>>>>>>> 3f9c2ab1
  </PropertyGroup>

  <ItemGroup>
<<<<<<< HEAD
    <PackageReference Include="Newtonsoft.Json" Version="12.0.1" />
    <PackageReference Include="Selenium.WebDriver" Version="3.141.0" />
=======
    <Reference Include="Newtonsoft.Json, Version=12.0.0.0, Culture=neutral, PublicKeyToken=30ad4fe6b2a6aeed, processorArchitecture=MSIL">
      <HintPath>..\packages\Newtonsoft.Json.12.0.1\lib\net45\Newtonsoft.Json.dll</HintPath>
    </Reference>
    <Reference Include="System" />
    <Reference Include="System.Core" />
    <Reference Include="System.Drawing" />
    <Reference Include="System.Xml.Linq" />
    <Reference Include="System.Data.DataSetExtensions" />
    <Reference Include="Microsoft.CSharp" />
    <Reference Include="System.Data" />
    <Reference Include="System.Net.Http" />
    <Reference Include="System.Xml" />
    <Reference Include="WebDriver, Version=3.141.0.0, Culture=neutral, processorArchitecture=MSIL">
      <HintPath>..\packages\Selenium.WebDriver.3.141.0\lib\net45\WebDriver.dll</HintPath>
    </Reference>
>>>>>>> 3f9c2ab1
  </ItemGroup>

  <ItemGroup>
<<<<<<< HEAD
    <Compile Update="Properties\Resources.Designer.cs">
=======
    <Compile Include="AxeBuilder.cs" />
    <Compile Include="AxeBuilderOptions.cs" />
    <Compile Include="AxeResult.cs" />
    <Compile Include="AxeResultRelatedNode.cs" />
    <Compile Include="AxeResultItem.cs" />
    <Compile Include="AxeResultCheck.cs" />
    <Compile Include="CachedContentDownloader.cs" />
    <Compile Include="ContentDownloader.cs" />
    <Compile Include="EmbeddedResourceAxeProvider.cs" />
    <Compile Include="ExternalAxeScriptProvider.cs" />
    <Compile Include="FileAxeScriptProvider.cs" />
    <Compile Include="IAxeScriptProvider.cs" />
    <Compile Include="IContentDownloader.cs" />
    <Compile Include="IncludeExcludeManager.cs" />
    <Compile Include="Properties\AssemblyInfo.cs" />
    <Compile Include="Properties\Resources.Designer.cs">
      <AutoGen>True</AutoGen>
>>>>>>> 3f9c2ab1
      <DesignTime>True</DesignTime>
      <AutoGen>True</AutoGen>
      <DependentUpon>Resources.resx</DependentUpon>
    </Compile>
  </ItemGroup>

  <ItemGroup>
<<<<<<< HEAD
    <EmbeddedResource Update="Properties\Resources.resx">
=======
    <EmbeddedResource Include="Properties\Resources.resx">
>>>>>>> 3f9c2ab1
      <Generator>ResXFileCodeGenerator</Generator>
      <LastGenOutput>Resources.Designer.cs</LastGenOutput>
    </EmbeddedResource>
  </ItemGroup>
<<<<<<< HEAD

=======
  <ItemGroup>
    <None Include="packages.config" />
    <None Include="Resources\axe.min.js" />
  </ItemGroup>
  <Import Project="$(MSBuildToolsPath)\Microsoft.CSharp.targets" />
  <!-- To modify your build process, add your task inside one of the targets below and uncomment it. 
       Other similar extension points exist, see Microsoft.Common.targets.
  <Target Name="BeforeBuild">
  </Target>
  <Target Name="AfterBuild">
  </Target>
  -->
>>>>>>> 3f9c2ab1
</Project><|MERGE_RESOLUTION|>--- conflicted
+++ resolved
@@ -1,8 +1,4 @@
-﻿<Project Sdk="Microsoft.NET.Sdk">
-
-  <PropertyGroup>
-<<<<<<< HEAD
-    <TargetFrameworks>net471;netstandard2.0</TargetFrameworks>
+﻿<Project Sdk="Microsoft.NET.Sdk">  <PropertyGroup>    <TargetFrameworks>net471;netstandard2.0</TargetFrameworks>
     <Authors>Globant,jdmesalosada,javnov</Authors>
     <Description>Tools for using aXe for web accessibility testing with C# and Selenium</Description>
     <PackageProjectUrl>https://github.com/javnov/axe-selenium-csharp</PackageProjectUrl>
@@ -15,88 +11,15 @@
     <RepositoryType>git</RepositoryType>
     <AssemblyVersion>1.1.0.0</AssemblyVersion>
     <Version>$(AssemblyVersion)</Version>
-=======
-    <Configuration Condition=" '$(Configuration)' == '' ">Debug</Configuration>
-    <Platform Condition=" '$(Platform)' == '' ">AnyCPU</Platform>
-    <ProjectGuid>{E16C1098-53D9-4BEC-8DA3-10B67C33EC6A}</ProjectGuid>
-    <OutputType>Library</OutputType>
-    <AppDesignerFolder>Properties</AppDesignerFolder>
-    <RootNamespace>Globant.Selenium.Axe</RootNamespace>
-    <AssemblyName>Globant.Selenium.Axe</AssemblyName>
-    <TargetFrameworkVersion>v4.5</TargetFrameworkVersion>
-    <FileAlignment>512</FileAlignment>
-    <TargetFrameworkProfile />
-    <NuGetPackageImportStamp>
-    </NuGetPackageImportStamp>
-    <SccProjectName>SAK</SccProjectName>
-    <SccLocalPath>SAK</SccLocalPath>
-    <SccAuxPath>SAK</SccAuxPath>
-    <SccProvider>SAK</SccProvider>
-  </PropertyGroup>
-  <PropertyGroup Condition=" '$(Configuration)|$(Platform)' == 'Debug|AnyCPU' ">
-    <DebugSymbols>true</DebugSymbols>
-    <DebugType>full</DebugType>
-    <Optimize>false</Optimize>
-    <OutputPath>bin\Debug\</OutputPath>
-    <DefineConstants>DEBUG;TRACE</DefineConstants>
-    <ErrorReport>prompt</ErrorReport>
-    <WarningLevel>4</WarningLevel>
-  </PropertyGroup>
-  <PropertyGroup Condition=" '$(Configuration)|$(Platform)' == 'Release|AnyCPU' ">
-    <DebugType>pdbonly</DebugType>
-    <Optimize>true</Optimize>
-    <OutputPath>bin\Release\</OutputPath>
-    <DefineConstants>TRACE</DefineConstants>
-    <ErrorReport>prompt</ErrorReport>
-    <WarningLevel>4</WarningLevel>
->>>>>>> 3f9c2ab1
   </PropertyGroup>
 
   <ItemGroup>
-<<<<<<< HEAD
     <PackageReference Include="Newtonsoft.Json" Version="12.0.1" />
     <PackageReference Include="Selenium.WebDriver" Version="3.141.0" />
-=======
-    <Reference Include="Newtonsoft.Json, Version=12.0.0.0, Culture=neutral, PublicKeyToken=30ad4fe6b2a6aeed, processorArchitecture=MSIL">
-      <HintPath>..\packages\Newtonsoft.Json.12.0.1\lib\net45\Newtonsoft.Json.dll</HintPath>
-    </Reference>
-    <Reference Include="System" />
-    <Reference Include="System.Core" />
-    <Reference Include="System.Drawing" />
-    <Reference Include="System.Xml.Linq" />
-    <Reference Include="System.Data.DataSetExtensions" />
-    <Reference Include="Microsoft.CSharp" />
-    <Reference Include="System.Data" />
-    <Reference Include="System.Net.Http" />
-    <Reference Include="System.Xml" />
-    <Reference Include="WebDriver, Version=3.141.0.0, Culture=neutral, processorArchitecture=MSIL">
-      <HintPath>..\packages\Selenium.WebDriver.3.141.0\lib\net45\WebDriver.dll</HintPath>
-    </Reference>
->>>>>>> 3f9c2ab1
   </ItemGroup>
 
   <ItemGroup>
-<<<<<<< HEAD
     <Compile Update="Properties\Resources.Designer.cs">
-=======
-    <Compile Include="AxeBuilder.cs" />
-    <Compile Include="AxeBuilderOptions.cs" />
-    <Compile Include="AxeResult.cs" />
-    <Compile Include="AxeResultRelatedNode.cs" />
-    <Compile Include="AxeResultItem.cs" />
-    <Compile Include="AxeResultCheck.cs" />
-    <Compile Include="CachedContentDownloader.cs" />
-    <Compile Include="ContentDownloader.cs" />
-    <Compile Include="EmbeddedResourceAxeProvider.cs" />
-    <Compile Include="ExternalAxeScriptProvider.cs" />
-    <Compile Include="FileAxeScriptProvider.cs" />
-    <Compile Include="IAxeScriptProvider.cs" />
-    <Compile Include="IContentDownloader.cs" />
-    <Compile Include="IncludeExcludeManager.cs" />
-    <Compile Include="Properties\AssemblyInfo.cs" />
-    <Compile Include="Properties\Resources.Designer.cs">
-      <AutoGen>True</AutoGen>
->>>>>>> 3f9c2ab1
       <DesignTime>True</DesignTime>
       <AutoGen>True</AutoGen>
       <DependentUpon>Resources.resx</DependentUpon>
@@ -104,29 +27,10 @@
   </ItemGroup>
 
   <ItemGroup>
-<<<<<<< HEAD
     <EmbeddedResource Update="Properties\Resources.resx">
-=======
-    <EmbeddedResource Include="Properties\Resources.resx">
->>>>>>> 3f9c2ab1
       <Generator>ResXFileCodeGenerator</Generator>
       <LastGenOutput>Resources.Designer.cs</LastGenOutput>
     </EmbeddedResource>
   </ItemGroup>
-<<<<<<< HEAD
 
-=======
-  <ItemGroup>
-    <None Include="packages.config" />
-    <None Include="Resources\axe.min.js" />
-  </ItemGroup>
-  <Import Project="$(MSBuildToolsPath)\Microsoft.CSharp.targets" />
-  <!-- To modify your build process, add your task inside one of the targets below and uncomment it. 
-       Other similar extension points exist, see Microsoft.Common.targets.
-  <Target Name="BeforeBuild">
-  </Target>
-  <Target Name="AfterBuild">
-  </Target>
-  -->
->>>>>>> 3f9c2ab1
 </Project>